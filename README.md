# What is NLWeb ?

**NLWeb** simplifies the process of building conversational interfaces for websites. It natively supports MCP (Model Context Protocol), allowing the same natural language APIs to serve both humans and AI agents.

Schema.org and related semi-structured formats like RSS — used by over 100 million websites — have become not just de facto syndication mechanisms, but also a semantic layer for the web. NLWeb leverages these to enable natural language interfaces more easily.

NLWeb is a collection of open protocols and associated open source tools. Its main focus is establishing a foundational layer for the AI Web — much like HTML revolutionized document sharing. To make this vision reality, NLWeb provides practical implementation code—not as the definitive solution, but as proof-of-concept demonstrations showing one possible approach. We expect and encourage the community to develop diverse, innovative implementations that surpass our examples. This mirrors the web's own evolution, from the humble 'htdocs' folder in NCSA's http server to today's massive data center infrastructures—all unified by shared protocols that enable seamless communication.

AI has the potential to enhance every web interaction. Realizing this requires a collaborative spirit reminiscent of the Web's early "barn raising" days. Shared protocols, sample implementations, and community participation are all essential. NLWeb brings together protocols, Schema.org formats, and sample code to help sites quickly implement conversational endpoints — benefitting both users through natural interfaces and agents through structured interaction.

> Join us in building this connected web of agents.

## How It Works

NLWeb has two primary components:

1. **A simple protocol** to interact with a site using natural language. It returns responses in JSON using Schema.org. See [REST API docs](/docs/nlweb-rest-api.md) for details.

2. **A straightforward implementation** that uses existing markup on sites with structured lists (e.g., products, recipes, attractions, reviews). Combined with UI widgets, this enables conversational interfaces to be added with ease. See [Life of a Chat Query](docs/life-of-a-chat-query.md) for more details.

## NLWeb and MCP

MCP (Model Context Protocol) is an emerging standard for enabling chatbots and AI assistants to interact with tools. Every NLWeb instance also acts as an MCP server and supports a core method, `ask`, which allows a natural language question to be posed to a website.

The response returned uses Schema.org — a widely adopted vocabulary for describing web data.

**In short, MCP is to NLWeb what HTTP is to HTML.**

## Platform Compatibility

NLWeb is platform-agnostic and supports:

* **Operating systems**: Windows, macOS, Linux
* **Vector stores**: Qdrant, Snowflake, Milvus, Azure AI Search
* **LLMs**: OpenAI, DeepSeek, Gemini, Anthropic, Inception

It is designed to be lightweight and scalable — capable of running on everything from data center clusters to laptops and, soon, mobile devices.

## Repository

This repository includes:

* Core service code for handling natural language queries
* Connectors for popular LLMs and vector databases
* Tools to ingest data (e.g., Schema.org JSONL, RSS) into a vector database
* A web server front end that includes the service and a sample UI

Most production deployments will:

* Use their own user interface
* Integrate NLWeb directly into their application environment
* Connect NLWeb to live databases instead of duplicating content (to avoid freshness issues)

## Documentation

### Getting Started

* [Hello World on Your Laptop](docs/nlweb-hello-world.md)
* [Running on Azure](docs/setup-azure.md)
* Running on GCP — *coming soon*
* Running on AWS — *coming soon*

### NLWeb Details

* [Life of a Chat Query](docs/life-of-a-chat-query.md)
* [Modifying Prompts](docs/nlweb-prompts.md)
* [Changing Control Flow](docs/nlweb-control-flow.md)
* [Modifying the User Interface](docs/user-interface.md)
* [REST API](docs/nlweb-rest-api.md)
* [Adding Memory](docs/nlweb-memory.md)

## License

NLWeb uses the [MIT License](LICENSE).

## Deployment (CI/CD)

CI/CD pipelines are not yet included. Contributions to add automated testing or deployment workflows are welcome.

## Access

For questions about this GitHub project, please contact [NLWeb Support](mailto:NLWebSup@microsoft.com).

## Contributing

See [Contribution Guidance](CONTRIBUTING.md) for more details.

<<<<<<< HEAD
## Trademarks
=======
### Contributor Wall of Fame

[![nlweb contributors](https://contrib.rocks/image?repo=microsoft/nlweb)](https://github.com/microsoft/nlweb/graphs/contributors)

### Trademarks
>>>>>>> 53bca8f6

This project may contain trademarks or logos for projects, products, or services. Authorized use of Microsoft trademarks or logos is subject to and must follow [Microsoft's Trademark & Brand Guidelines](https://www.microsoft.com/en-us/legal/intellectualproperty/trademarks/usage/general). Use of Microsoft trademarks or logos in modified versions of this project must not cause confusion or imply Microsoft sponsorship. Any use of third-party trademarks or logos are subject to those third-party's policies.<|MERGE_RESOLUTION|>--- conflicted
+++ resolved
@@ -85,14 +85,10 @@
 
 See [Contribution Guidance](CONTRIBUTING.md) for more details.
 
-<<<<<<< HEAD
-## Trademarks
-=======
-### Contributor Wall of Fame
+## Contributor Wall of Fame
 
 [![nlweb contributors](https://contrib.rocks/image?repo=microsoft/nlweb)](https://github.com/microsoft/nlweb/graphs/contributors)
 
-### Trademarks
->>>>>>> 53bca8f6
+## Trademarks
 
 This project may contain trademarks or logos for projects, products, or services. Authorized use of Microsoft trademarks or logos is subject to and must follow [Microsoft's Trademark & Brand Guidelines](https://www.microsoft.com/en-us/legal/intellectualproperty/trademarks/usage/general). Use of Microsoft trademarks or logos in modified versions of this project must not cause confusion or imply Microsoft sponsorship. Any use of third-party trademarks or logos are subject to those third-party's policies.