/**
 * ChatInterface Class
 * Handles the UI and message processing for the chat interface
 */

import { ManagedEventSource } from './managed-event-source.js';
import { jsonLdToHtml } from './utils.js';


export class ChatInterface {
  /**
   * Creates a new ChatInterface
   * 
   * @param {string} site - The site to use for search
   * @param {string} display_mode - The display mode
   * @param {string} generate_mode - The generate mode
   * @param {boolean} appendElements - Whether to append interface elements immediately
   */
  constructor(site = null, display_mode = "dropdown", generate_mode = "list", appendElements = true) {
    // Initialize properties
    this.site = site;
    this.display_mode = display_mode;
    this.generate_mode = generate_mode;
    this.eventSource = null;
    this.dotsStillThere = false;
    this.debug_mode = false;
    
    // Parse URL parameters
    this.parseUrlParams();
    
    // Create UI elements but don't append yet if appendElements is false
    this.createInterface(display_mode, appendElements);
    this.bindEvents();
    
    // Reset state
    this.resetChatState();
    
    // Process initial query if provided in URL
    if (this.initialQuery) {
      this.sendMessage(decodeURIComponent(this.initialQuery));
    }
  }

  /**
   * Parses URL parameters for configuration
   */
  parseUrlParams() {
    const urlParams = new URLSearchParams(window.location.search);
    this.initialQuery = urlParams.get('query');
    const prevMessagesStr = urlParams.get('prev');
    const contextUrl = urlParams.get('context_url');
    const urlGenerateMode = urlParams.get('generate_mode');
    
    if (urlGenerateMode) {
      this.generate_mode = urlGenerateMode;
    }
    
    this.prevMessages = prevMessagesStr ? JSON.parse(decodeURIComponent(prevMessagesStr)) : [];
  }

  /**
   * Resets the chat state
   */
  resetChatState() {
    if (this.messagesArea) {
      this.messagesArea.innerHTML = '';
    }
    this.messages = [];
    this.prevMessages = this.prevMessages || [];
    this.currentMessage = [];
    this.currentItems = [];
    this.itemToRemember = [];
    this.thisRoundSummary = null;
    this.num_results_sent = 0;
  }

  /**
   * Creates the interface elements
   * 
   * @param {string} display_mode - The display mode
   * @param {boolean} appendElements - Whether to append elements immediately
   */
  createInterface(display_mode = "dropdown", appendElements = true) {
    // Get main container reference but don't append to it yet
    this.container = document.getElementById('chat-container');
    
    // Create messages area
    this.messagesArea = document.createElement('div');
    this.messagesArea.className = (display_mode === "dropdown" ? 'messages' : 'messages_full');
    
    // Create input area
    this.inputArea = document.createElement('div');
    this.inputArea.className = (display_mode === "dropdown" ? 'input-area' : 'input-area_full');

    // Create input field
    this.input = document.createElement('textarea');
    this.input.className = 'message-input';
    this.input.placeholder = 'Type your message...';
    this.input.style.minHeight = '60px'; // Set minimum height
    this.input.style.height = '60px'; // Initial height
    this.input.rows = 1; // Start with one row
    this.input.style.resize = 'none'; // Prevent manual resizing
    this.input.style.overflow = 'hidden'; // Hide scrollbar

    // Create send button
    this.sendButton = document.createElement('button');
    this.sendButton.className = 'send-button';
    this.sendButton.textContent = 'Send';

    // Assemble the input area
    this.inputArea.appendChild(this.input);
    this.inputArea.appendChild(this.sendButton);
    
    // Append to container if requested
    if (appendElements) {
      this.appendInterfaceElements(this.container);
    }
  }
  
  /**
   * Appends the interface elements to the specified container
   * 
   * @param {HTMLElement} container - The container to append to
   */
  appendInterfaceElements(container) {
    container.appendChild(this.messagesArea);
    container.appendChild(this.inputArea);
  }

  /**
   * Binds event handlers to UI elements
   */
  bindEvents() {
    // Send message on button click
    this.sendButton.addEventListener('click', () => this.sendMessage());

    // Send message on Enter (but allow Shift+Enter for new lines)
    this.input.addEventListener('keydown', (e) => {
      if (e.key === 'Enter' && !e.shiftKey) {
        e.preventDefault();
        this.sendMessage();
      }
    });
    
    // Auto-resize textarea based on content
    this.input.addEventListener('input', () => {
      // Reset height to auto first to correctly calculate new height
      this.input.style.height = 'auto';
      
      // Set new height based on scrollHeight, with a minimum height
      const newHeight = Math.max(60, Math.min(this.input.scrollHeight, 150));
      this.input.style.height = newHeight + 'px';
    });
  }

  /**
   * Sends a message
   * 
   * @param {string} query - The message to send
   */
  sendMessage(query = null) {
    const message = query || this.input.value.trim();
    if (!message) return;

    // Add user message
    this.addMessage(message, 'user');
    this.currentMessage = message;
    
    // Clear input and reset placeholder text
    this.input.value = '';
    this.input.placeholder = 'Type your message...';
    
    // Reset input field height
    this.input.style.height = '60px';

    // Get response
    this.getResponse(message);
  }

  /**
   * Adds a message to the chat
   * 
   * @param {string} content - The message content
   * @param {string} sender - The sender (user or assistant)
   */
  addMessage(content, sender) {
    const messageDiv = document.createElement('div');
    messageDiv.className = `message ${sender}-message`;
    
    if (sender === "user") {
      this.lastUserMessageDiv = messageDiv;
      const scrollDiv = document.createElement('span');
      scrollDiv.id = this.quickHash(content.toString());
      messageDiv.appendChild(scrollDiv);
      messageDiv.appendChild(document.createElement('br'));
      messageDiv.appendChild(document.createElement('br'));
      this.scrollDiv = scrollDiv;
    }
    
    const bubble = document.createElement('div');
    bubble.className = 'message-bubble';
    
    let parsedContent;
    try {
      parsedContent = JSON.parse(content);
    } catch (e) {
      parsedContent = content;
    }
    
    if (Array.isArray(parsedContent)) {
      bubble.innerHTML = parsedContent.map(obj => {
        return this.createJsonItemHtml(obj).outerHTML;
      }).join('<br><br>');
    } else {
      bubble.textContent = content;
    }

    messageDiv.appendChild(bubble);
    this.messagesArea.appendChild(messageDiv);
    
    // Scroll to the bottom to show the new message
    this.scrollToBottom();

    this.messages.push({ content, sender });
    this.currentMessage = "";
  }
  
  /**
   * Scrolls the message area to the bottom
   */
  scrollToBottom() {
    this.messagesArea.scrollTop = this.messagesArea.scrollHeight;
  }

  /**
   * Gets a response for the user's message
   * 
   * @param {string} message - The user's message
   */
  async getResponse(message) {
    // Add loading state
    const loadingDots = '...';
    this.addMessage(loadingDots, 'assistant');
    this.dotsStillThere = true;
 
    try {
      console.log("generate_mode", this.generate_mode);
      const selectedSite = (this.site || (this.siteSelect && this.siteSelect.value));
      const prev = JSON.stringify(this.prevMessages);
      const generate_mode = this.generate_mode;
      const context_url = this.context_url && this.context_url.value ? this.context_url.value : '';
      
      // Generate a unique query ID
      const timestamp = new Date().getTime();
      const queryId = `query_${timestamp}_${Math.floor(Math.random() * 1000)}`;
      console.log("Generated query ID:", queryId);
      
      // Build query parameters
      const queryParams = new URLSearchParams();
      queryParams.append('query_id', queryId);
      queryParams.append('query', message);
      queryParams.append('site', selectedSite);
      queryParams.append('generate_mode', generate_mode);
      queryParams.append('prev', prev);
      queryParams.append('item_to_remember', this.itemToRemember || '');
      queryParams.append('context_url', context_url);
      
      const queryString = queryParams.toString();
      const url = `/ask?${queryString}`;
      console.log("url", url);
      
      this.eventSource = new ManagedEventSource(url);
      this.eventSource.query_id = queryId;
      this.eventSource.connect(this);
      this.prevMessages.push(message);
    } catch (error) {
      console.error('Error fetching response:', error);
    }
  }

  /**
   * Handles the first message by removing loading dots
   */
  handleFirstMessage() {
    this.dotsStillThere = false;
    this.messagesArea.removeChild(this.messagesArea.lastChild);
  }

  /**
   * Creates HTML for a JSON item (TripAdvisor chat style)
   * @param {Object} item - The item data
   * @returns {HTMLElement} - The HTML element
   */
  createJsonItemHtml(item) {
    const container = document.createElement('div');
    container.className = 'item-container';

    // Image (left)
    let imgURL = null;
    if (item.schema_object) {
      imgURL = this.extractImage(item.schema_object);
    }
    if (imgURL) {
      const img = document.createElement('img');
      //update and find the actual image link
      //img.src = imgURL;
      img.src =  this.extractOriginalPngUrl(imgURL);
      img.className = 'item-image';
      img.alt = item.name || '';
      container.appendChild(img);
    }

    // Content (right)
    const contentDiv = document.createElement('div');
    contentDiv.className = 'item-content';

    // Label (e.g. HOTEL, THINGS TO DO)
    let label = '';
    if (item.schema_object && item.schema_object['@type']) {
      const type = item.schema_object['@type'];
      if (typeof type === 'string') label = type;
      else if (Array.isArray(type)) label = type[0];
      // Map schema types to display labels
      if (label.toLowerCase().includes('hotel')) label = 'HOTEL';
      else if (label.toLowerCase().includes('thing')) label = 'THINGS TO DO';
      else label = label.toUpperCase();
    }
    if (label) {
      const labelDiv = document.createElement('div');
      labelDiv.className = 'item-label';
      labelDiv.textContent = label;
      contentDiv.appendChild(labelDiv);
    }

    // Title (bold, link if url exists)
    const title = item.name || (item.schema_object && item.schema_object.name) || '';
    if (title) {
      const titleEl = document.createElement(item.url ? 'a' : 'span');
      titleEl.className = 'item-title';
      titleEl.textContent = title;
      if (item.url) {
        titleEl.href = item.url;
        titleEl.target = '_blank';
        titleEl.rel = 'noopener noreferrer';
      }
      contentDiv.appendChild(titleEl);
    }

    // Rating row (stars, score, reviews)
    const ratingRow = document.createElement('div');
    ratingRow.className = 'item-rating-row';
    // Score (e.g. 5.0)
    let score = '';
    if (item.schema_object && item.schema_object.aggregateRating && item.schema_object.aggregateRating.ratingValue) {
      score = item.schema_object.aggregateRating.ratingValue;
    } else if (item.rating) {
      score = item.rating;
    }
    if (score) {
      const scoreSpan = document.createElement('span');
      scoreSpan.className = 'item-rating-score';
      scoreSpan.textContent = score;
      ratingRow.appendChild(scoreSpan);
    }
    // Stars (SVG)
    if (score) {
      const starsSpan = document.createElement('span');
      starsSpan.className = 'item-rating-stars';
      const fullStars = Math.floor(Number(score));
      const halfStar = Number(score) - fullStars >= 0.5;
      let starsHTML = '';
      for (let i = 0; i < fullStars; i++) {
        starsHTML += '<svg width="16" height="16" viewBox="0 0 24 24" fill="#34e0a1" stroke="none"><path d="M12 17.27L18.18 21l-1.64-7.03L22 9.24l-7.19-.61L12 2 9.19 8.63 2 9.24l5.46 4.73L5.82 21z"/></svg>';
      }
      if (halfStar) {
        starsHTML += '<svg width="16" height="16" viewBox="0 0 24 24" fill="#34e0a1" stroke="none"><path d="M12 17.27L18.18 21l-1.64-7.03L22 9.24l-7.19-.61L12 2v15.27z"/></svg>';
      }
      starsSpan.innerHTML = starsHTML;
      ratingRow.appendChild(starsSpan);
    }
    // Reviews (e.g. (693 reviews))
    let reviews = '';
    if (item.schema_object && item.schema_object.aggregateRating && item.schema_object.aggregateRating.reviewCount) {
      reviews = item.schema_object.aggregateRating.reviewCount;
    } else if (item.reviews) {
      reviews = item.reviews;
    }
    if (reviews) {
      const reviewsSpan = document.createElement('span');
      reviewsSpan.className = 'item-reviews';
      reviewsSpan.textContent = `(${reviews} reviews)`;
      ratingRow.appendChild(reviewsSpan);
    }
    if (score || reviews) {
      contentDiv.appendChild(ratingRow);
    }

    // Location (green)
    let location = '';
    if (item.schema_object && item.schema_object.address && item.schema_object.address.addressLocality) {
      location = item.schema_object.address.addressLocality;
    } else if (item.location) {
      location = item.location;
    } else if (item.schema_object && item.schema_object.location && typeof item.schema_object.location === 'string') {
      location = item.schema_object.location;
    }
    if (location) {
      const locationDiv = document.createElement('div');
      locationDiv.className = 'item-location';
      locationDiv.textContent = location;
      contentDiv.appendChild(locationDiv);
    }

    // Description (gray)
    const desc = item.description || (item.schema_object && item.schema_object.description) || '';
    if (desc) {
      const descDiv = document.createElement('div');
      descDiv.className = 'item-description';
      descDiv.textContent = desc;
      contentDiv.appendChild(descDiv);
    }

    container.appendChild(contentDiv);
    return container;
  }

  /**
   * Adds event details to the content div
   * 
   * @param {Object} item - The item data
   * @param {HTMLElement} contentDiv - The content div
   */
  addEventDetails(item, contentDiv) {
    const eventDetailsDiv = document.createElement('div');
    eventDetailsDiv.className = 'item-event-details';
    
    // Extract event details from schema or description
    let dateTime = '';
    let location = '';
    let price = '';
    
    // Try to extract from schema object first
    if (item.schema_object) {
      const schema = item.schema_object;
      
      // Get date and time
      if (schema.startDate) {
        const date = new Date(schema.startDate);
        const options = { weekday: 'long', month: 'short', day: 'numeric', hour: '2-digit', minute: '2-digit' };
        dateTime = date.toLocaleDateString('en-US', options);
      }
      
      // Get location
      if (schema.location) {
        if (typeof schema.location === 'object') {
          location = schema.location.name || '';
        } else {
          location = schema.location;
        }
      }
      
      // Get price
      if (schema.offers && schema.offers.price) {
        price = typeof schema.offers.price === 'number' ? 
          `From $${schema.offers.price.toFixed(2)}` : 
          `From ${schema.offers.price}`;
      }
    }
    
    // If no schema or missing data, try to extract from item description or other properties
    if (!dateTime && (item.name && item.name.toLowerCase().includes('tomorrow'))) {
      dateTime = 'Tomorrow, 7:30 PM';
    }
    
    if (!location && item.venue) {
      location = item.venue;
    }
    
    if (!price && item.price) {
      price = item.price;
    }
    
    // Fallback to simple data extraction from the item
    if (!dateTime) {
      dateTime = item.dateTime || 'Tomorrow, 7:30 PM';
    }
    
    if (!location) {
      location = item.location || '';
    }
    
    if (!price) {
      price = item.price || (item.explanation && item.explanation.includes('$') ? 
              'From ' + item.explanation.match(/\$[\d\.]+/)[0] : '');
    }
    
    // Create and append elements if we have data
    if (dateTime) {
      const dateTimeElement = document.createElement('div');
      dateTimeElement.className = 'event-datetime';
      dateTimeElement.textContent = dateTime;
      eventDetailsDiv.appendChild(dateTimeElement);
    }
    
    if (location) {
      const locationElement = document.createElement('div');
      locationElement.className = 'event-location';
      locationElement.textContent = location;
      eventDetailsDiv.appendChild(locationElement);
    }
    
    if (price) {
      const priceElement = document.createElement('div');
      priceElement.className = 'event-price';
      priceElement.textContent = price;
      eventDetailsDiv.appendChild(priceElement);
    }
    
    // Only append the details div if it has content
    if (eventDetailsDiv.children.length > 0) {
      contentDiv.appendChild(eventDetailsDiv);
    } else {
      // If no specific event details were found, fall back to explanation
      this.possiblyAddExplanation(item, contentDiv);
    }
  }
  
  /**
   * Adds an action row with interactive icons
   * 
   * @param {HTMLElement} contentDiv - The content div
   */
  addActionRow(contentDiv) {
    const actionRow = document.createElement('div');
    actionRow.className = 'item-action-row';
    
    // Add share icon
    const shareIcon = document.createElement('img');
    shareIcon.src = 'data:image/svg+xml;base64,PHN2ZyB4bWxucz0iaHR0cDovL3d3dy53My5vcmcvMjAwMC9zdmciIHdpZHRoPSIyNCIgaGVpZ2h0PSIyNCIgdmlld0JveD0iMCAwIDI0IDI0IiBmaWxsPSJub25lIiBzdHJva2U9ImN1cnJlbnRDb2xvciIgc3Ryb2tlLXdpZHRoPSIyIiBzdHJva2UtbGluZWNhcD0icm91bmQiIHN0cm9rZS1saW5lam9pbj0icm91bmQiIGNsYXNzPSJsdWNpZGUgbHVjaWRlLXNoYXJlLTIiPjxjaXJjbGUgY3g9IjE4IiBjeT0iNSIgcj0iMyIvPjxjaXJjbGUgY3g9IjYiIGN5PSIxMiIgcj0iMyIvPjxjaXJjbGUgY3g9IjE4IiBjeT0iMTkiIHI9IjMiLz48bGluZSB4MT0iOC41OSIgeTE9IjEzLjUxIiB4Mj0iMTUuNDIiIHkyPSIxNy40OSIvPjxsaW5lIHgxPSIxNS40MSIgeTE9IjYuNTEiIHgyPSI4LjU5IiB5Mj0iMTAuNDkiLz48L3N2Zz4=';
    shareIcon.className = 'item-action-icon';
    shareIcon.alt = 'Share';
    shareIcon.title = 'Share';
    
    // Add save icon
    const saveIcon = document.createElement('img');
    saveIcon.src = 'data:image/svg+xml;base64,PHN2ZyB4bWxucz0iaHR0cDovL3d3dy53My5vcmcvMjAwMC9zdmciIHdpZHRoPSIyNCIgaGVpZ2h0PSIyNCIgdmlld0JveD0iMCAwIDI0IDI0IiBmaWxsPSJub25lIiBzdHJva2U9ImN1cnJlbnRDb2xvciIgc3Ryb2tlLXdpZHRoPSIyIiBzdHJva2UtbGluZWNhcD0icm91bmQiIHN0cm9rZS1saW5lam9pbj0icm91bmQiIGNsYXNzPSJsdWNpZGUgbHVjaWRlLWJvb2ttYXJrIj48cGF0aCBkPSJNMTkgMjFsLTctNS03IDVWNWEyIDIgMCAwIDEgMi0yaDEwYTIgMiAwIDAgMSAyIDJ6Ii8+PC9zdmc+';
    saveIcon.className = 'item-action-icon';
    saveIcon.alt = 'Save';
    saveIcon.title = 'Save';
    
    // Add heart/like icon
    const likeIcon = document.createElement('img');
    likeIcon.src = 'data:image/svg+xml;base64,PHN2ZyB4bWxucz0iaHR0cDovL3d3dy53My5vcmcvMjAwMC9zdmciIHdpZHRoPSIyNCIgaGVpZ2h0PSIyNCIgdmlld0JveD0iMCAwIDI0IDI0IiBmaWxsPSJub25lIiBzdHJva2U9ImN1cnJlbnRDb2xvciIgc3Ryb2tlLXdpZHRoPSIyIiBzdHJva2UtbGluZWNhcD0icm91bmQiIHN0cm9rZS1saW5lam9pbj0icm91bmQiIGNsYXNzPSJsdWNpZGUgbHVjaWRlLWhlYXJ0Ij48cGF0aCBkPSJNMTkgMTRjMS40OS0xLjQ2IDMtMy44IDMtNS41QTUuNSA1LjUgMCAwIDAgMTYuNSAzYy0xLjggMC0zIDEtNCAyLjUtMSAtMS41LTIuMi0yLjUtNC0yLjVBNS41IDUuNSAwIDAgMCAzIDguNWMwIDEuNyAxLjUxIDQuMDQgMyA1LjVMMTIgMjBsNi02WiIvPjwvc3ZnPg==';
    likeIcon.className = 'item-action-icon';
    likeIcon.alt = 'Like';
    likeIcon.title = 'Like';
    
    // Append icons to action row
    actionRow.appendChild(shareIcon);
    actionRow.appendChild(saveIcon); 
    actionRow.appendChild(likeIcon);
    
    contentDiv.appendChild(actionRow);
  }

  /**
   * Creates a title row for an item
   * 
   * @param {Object} item - The item data
   * @param {HTMLElement} contentDiv - The content div
   */
  createTitleRow(item, contentDiv) {
    const titleRow = document.createElement('div');
    titleRow.className = 'item-title-row';

    // Title/link
    const titleLink = document.createElement('a');
    titleLink.href = item.url;
    const itemName = this.getItemName(item);
    titleLink.textContent = this.htmlUnescape(itemName);
    titleLink.className = 'item-title-link';
    titleRow.appendChild(titleLink);

    // Info icon
    const infoIcon = document.createElement('span');
    infoIcon.innerHTML = '<img src="images/info.png">';
    infoIcon.className = 'item-info-icon';
    infoIcon.title = item.explanation + "(score=" + item.score + ")" + "(Ranking time=" + item.time + ")";
   // titleRow.appendChild(infoIcon);

    contentDiv.appendChild(titleRow);
  }
  
  /**
   * Adds a visible URL to the content div
   * 
   * @param {Object} item - The item data
   * @param {HTMLElement} contentDiv - The content div
   */
  addVisibleUrl(item, contentDiv) {
    const visibleUrlLink = document.createElement("a");
    visibleUrlLink.href = item.siteUrl;
    visibleUrlLink.textContent = item.site;
    visibleUrlLink.className = 'item-site-link';
    contentDiv.appendChild(visibleUrlLink);
  }
  
  /**
   * Adds an image to the item if available
   * 
   * @param {Object} item - The item data
   * @param {HTMLElement} container - The container element
   */
  addImageIfAvailable(item, container) {
    if (item.schema_object) {
      const imgURL = this.extractImage(item.schema_object);
      if (imgURL) {
        const img = document.createElement('img');
        img.src = imgURL;
        img.className = 'item-image';
        container.insertBefore(img, container.firstChild); // Ensure image is on the left
      }
    }
  }
  
  /**
   * Gets the name of an item
   * 
   * @param {Object} item - The item data
   * @returns {string} - The item name
   */
  getItemName(item) {
    if (item.name) {
      return item.name;
    } else if (item.schema_object && item.schema_object.keywords) {
      return item.schema_object.keywords;
    }
    return item.url;
  }
  
  /**
   * Adds type-specific content to the item
   * 
   * @param {Object} item - The item data
   * @param {HTMLElement} contentDiv - The content div
   */
  typeSpecificContent(item, contentDiv) {
    if (!item.schema_object) {
      return;
    }
    
    const objType = item.schema_object['@type'];
    const houseTypes = ["SingleFamilyResidence", "Apartment", "Townhouse", "House", "Condominium", "RealEstateListing"];
    
    if (objType === "PodcastEpisode") {
      this.possiblyAddExplanation(item, contentDiv, true);
      return;
    }
    
    if (houseTypes.includes(objType)) {
      this.addRealEstateDetails(item, contentDiv);
    }
  }
  
  /**
   * Adds real estate details to an item
   * 
   * @param {Object} item - The item data
   * @param {HTMLElement} contentDiv - The content div
   */
  addRealEstateDetails(item, contentDiv) {
    const detailsDiv = this.possiblyAddExplanation(item, contentDiv, true);
    detailsDiv.className = 'item-real-estate-details';
    
    const schema = item.schema_object;
    const price = schema.price;
    const address = schema.address;
    const numBedrooms = schema.numberOfRooms;
    const numBathrooms = schema.numberOfBathroomsTotal;
    const sqft = schema.floorSize?.value;
    
    let priceValue = price;
    if (typeof price === 'object') {
      priceValue = price.price || price.value || price;
      priceValue = Math.round(priceValue / 100000) * 100000;
      priceValue = priceValue.toLocaleString('en-US');
    }

    detailsDiv.appendChild(this.makeAsSpan(address.streetAddress + ", " + address.addressLocality));
    detailsDiv.appendChild(document.createElement('br'));
    detailsDiv.appendChild(this.makeAsSpan(`${numBedrooms} bedrooms, ${numBathrooms} bathrooms, ${sqft} sqft`));
    detailsDiv.appendChild(document.createElement('br'));
    
    if (priceValue) {
      detailsDiv.appendChild(this.makeAsSpan(`Listed at ${priceValue}`));
    }
  }
  
  /**
   * Creates a span element with the given content
   * 
   * @param {string} content - The content for the span
   * @returns {HTMLElement} - The span element
   */
  makeAsSpan(content) {
    const span = document.createElement('span');
    span.textContent = content;
    span.className = 'item-details-text';
    return span;
  }

  /**
   * Adds an explanation to an item
   * 
   * @param {Object} item - The item data
   * @param {HTMLElement} contentDiv - The content div
   * @param {boolean} force - Whether to force adding the explanation
   * @returns {HTMLElement} - The details div
   */
  possiblyAddExplanation(item, contentDiv, force = false) {
    const detailsDiv = document.createElement('div'); 
    contentDiv.appendChild(document.createElement('br'));
    const explSpan = this.makeAsSpan(item.explanation);
    explSpan.className = 'item-explanation';
    detailsDiv.appendChild(explSpan);
    contentDiv.appendChild(detailsDiv);
    return detailsDiv;
  }

  /**
   * Extracts an image URL from a schema object
   * 
   * @param {Object} schema_object - The schema object
   * @returns {string|null} - The image URL or null
   */
  extractImage(schema_object) {
    if (schema_object && schema_object.image) {
      return this.extractImageInternal(schema_object.image);
    }
    return null;
  }

  /**
   * Extracts an image URL from various image formats
   * 
   * @param {*} image - The image data
   * @returns {string|null} - The image URL or null
   */
  extractImageInternal(image) {
<<<<<<< HEAD
    console.log("extractImageInternal", image);
=======
    if (this.debug_mode) {
      console.log("extractImageInternal", image);
    }
>>>>>>> 2bf5e5b4
    if (typeof image === 'string') {
      return image;
    } else if (typeof image === 'object' && image.url) {
      return image.url;
    } else if (typeof image === 'object' && image.contentUrl) {
      return image.contentUrl;
    } else if (image instanceof Array) {
      if (image[0] && typeof image[0] === 'string') {
        return image[0];
      } else if (image[0] && typeof image[0] === 'object') {
        return this.extractImageInternal(image[0]);
      }
    } 
    return null;
  }


  /**
   * Fix:allbirds image high res
   * 
   * @param {url} imageurl - The low-res image url
   * @returns {string|null} - The actual image URL or null
   */
  extractOriginalPngUrl(url) {
    if (!url || typeof url !== 'string') {
      return '';
    }
    
    // Find the position of .png or .jpg/.jpeg in the URL (case insensitive)
    const pngIndex = url.toLowerCase().indexOf('.png');
    const jpgIndex = url.toLowerCase().indexOf('.jpg');
    const jpegIndex = url.toLowerCase().indexOf('.jpeg');
    
    // Get the appropriate index based on which extension was found
    let extensionIndex = -1;
    let extensionLength = 0;
    
    if (pngIndex !== -1) {
      extensionIndex = pngIndex;
      extensionLength = 4; // .png
    } else if (jpegIndex !== -1) {
      extensionIndex = jpegIndex;
      extensionLength = 5; // .jpeg
    } else if (jpgIndex !== -1) {
      extensionIndex = jpgIndex;
      extensionLength = 4; // .jpg
    }
    
    // If none of the extensions were found, return the original URL
    if (extensionIndex === -1) {
      return url;
    }
    
    // Return the URL up to and including the extension
    return url.substring(0, extensionIndex + extensionLength);
  }



  /**
   * Unescapes HTML entities in a string
   * 
   * @param {string} str - The string to unescape
   * @returns {string} - The unescaped string
   */
  htmlUnescape(str) {
    const div = document.createElement("div");
    div.innerHTML = str;
    return div.textContent || div.innerText;
  }

  /**
   * Generates a quick hash for a string
   * 
   * @param {string} string - The string to hash
   * @returns {number} - The hash value
   */
  quickHash(string) {
    let hash = 0;
    for (let i = 0; i < string.length; i++) {
      const char = string.charCodeAt(i);
      hash = (hash << 5) - hash + char;
      hash |= 0; // Convert to 32-bit integer
    }
    return hash;
  }

  /**
   * Creates an HTML element for an intermediate message
   * 
   * @param {string} message - The message
   * @returns {HTMLElement} - The HTML element
   */
  createIntermediateMessageHtml(message) {
    const container = document.createElement('div');
    container.className = 'intermediate-container';
    container.textContent = message;
    return container;
  }

  /**
   * Displays a memory message
   * 
   * @param {string} itemToRemember - The item to remember
   * @param {Object} chatInterface - The chat interface instance
   * @returns {HTMLElement} - The message element
   */
  memoryMessage(itemToRemember, chatInterface) { 
    if (itemToRemember) {
      const messageDiv = document.createElement('div');
      messageDiv.className = 'remember-message';
      messageDiv.textContent = itemToRemember;
      chatInterface.thisRoundRemembered = messageDiv;
      chatInterface.bubble.appendChild(messageDiv);
      return messageDiv;
    }
  }

  /**
   * Displays an ask user message
   * 
   * @param {string} message - The message
   * @param {Object} chatInterface - The chat interface instance
   */
  askUserMessage(message, chatInterface) { 
    console.log("askUserMessage", message);
    const messageDiv = document.createElement('div');
    messageDiv.className = 'ask-user-message';
    messageDiv.textContent = message;
    chatInterface.bubble.appendChild(messageDiv);
  }

  /**
   * Displays a site is irrelevant to query message
   * 
   * @param {string} message - The message
   * @param {Object} chatInterface - The chat interface instance
   */
  siteIsIrrelevantToQuery(message, chatInterface) { 
    console.log("siteIsIrrelevantToQuery", message);
    const messageDiv = document.createElement('div');
    messageDiv.className = 'site-is-irrelevant-to-query';
    messageDiv.textContent = message;
    chatInterface.bubble.appendChild(messageDiv);
  }

  /**
   * Displays an item details message
   * 
   * @param {string} itemDetails - The item details
   * @param {Object} chatInterface - The chat interface instance
   * @returns {HTMLElement} - The message element
   */
  itemDetailsMessage(itemDetails, chatInterface) { 
    if (itemDetails) {
      const messageDiv = document.createElement('div');
      messageDiv.className = 'item-details-message';
      messageDiv.textContent = itemDetails;
      chatInterface.thisRoundRemembered = messageDiv;
      chatInterface.bubble.appendChild(messageDiv);
      return messageDiv;
    }
  }

  /**
   * Annotates the user query with decontextualized query
   * 
   * @param {string} decontextualizedQuery - The decontextualized query
   */
  possiblyAnnotateUserQuery(decontextualizedQuery) {
    const msgDiv = this.lastUserMessageDiv;
    if (msgDiv) {
      // Optional: Uncomment to show decontextualized query
      // msgDiv.innerHTML = this.currentMessage + "<br><span class=\"decontextualized-query\">" + decontextualizedQuery + "</span>";
    }
  }
  
  /**
   * Resorts the results by score
   */
  resortResults() {
    if (this.currentItems.length > 0) {
      // Sort by score in descending order
      this.currentItems.sort((a, b) => b[0].score - a[0].score);
      
      // Clear existing children
      while (this.bubble.firstChild) {
        this.bubble.removeChild(this.bubble.firstChild);
      }
      
      // Add sorted content back in proper order
      if (this.thisRoundRemembered) {
        this.bubble.appendChild(this.thisRoundRemembered);
      }
      
      if (this.sourcesMessage) {
        this.bubble.appendChild(this.sourcesMessage);
      }
      
      if (this.thisRoundSummary) {
        this.bubble.appendChild(this.thisRoundSummary);
      }
      
      // Add sorted result items
      for (const [item, domItem] of this.currentItems) {
        this.bubble.appendChild(domItem);
      }
    }
  }

  /**
   * Creates HTML for insufficient results message
   * 
   * @returns {HTMLElement} - The HTML element
   */
  createInsufficientResultsHtml() {
    const container = document.createElement('div');
    container.className = 'intermediate-container';
    container.appendChild(document.createElement('br'));
    
    if (this.currentItems.length > 0) {
      container.textContent = "I couldn't find any more results that are relevant to your query.";
    } else {
      container.textContent = "I couldn't find any results that are relevant to your query.";
    }
    
    container.appendChild(document.createElement('br'));
    return container;
  }

  /**
   * Creates a debug string for the current items
   * 
   * @returns {string} - The debug string
   */
  createDebugString() {
    return jsonLdToHtml(this.currentItems);
  }
}<|MERGE_RESOLUTION|>--- conflicted
+++ resolved
@@ -747,13 +747,6 @@
    * @returns {string|null} - The image URL or null
    */
   extractImageInternal(image) {
-<<<<<<< HEAD
-    console.log("extractImageInternal", image);
-=======
-    if (this.debug_mode) {
-      console.log("extractImageInternal", image);
-    }
->>>>>>> 2bf5e5b4
     if (typeof image === 'string') {
       return image;
     } else if (typeof image === 'object' && image.url) {
